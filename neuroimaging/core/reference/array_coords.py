--- conflicted
+++ resolved
@@ -60,12 +60,8 @@
                 Values of self.coordmap evaluated at np.indices(self.shape).
         """
 
-<<<<<<< HEAD
         indices = np.indices(self.shape).astype(
             self.coordmap.input_coords.value_dtype)
-=======
-        indices = np.indices(self.shape).astype(self.coordmap.input_coords.value_dtype)
->>>>>>> bcef6efb
         tmp_shape = indices.shape
 
         # reshape indices to be a sequence of coordinates
@@ -167,13 +163,10 @@
 
     innames = slice_cmap.input_coords.coordinates
     inmat = []
-<<<<<<< HEAD
-    coords = [Coordinate(innames[i], dtype=coordmap.input_coords.value_dtype)
-              for i in keep_in_output]
-    input_coords = CoordinateSystem('input-slice', coords)
-=======
-    input_coords = CoordinateSystem([innames[i] for i in keep_in_output], 'input-slice', coordmap.input_coords.value_dtype)
->>>>>>> bcef6efb
+    input_coords = CoordinateSystem(
+        [innames[i] for i in keep_in_output],
+        'input-slice',
+        coordmap.input_coords.value_dtype)
     A = np.zeros((coordmap.ndim[0]+1, len(keep_in_output)+1))
     for j, i in enumerate(keep_in_output):
         A[:,j] = slice_cmap.affine[:,i]
